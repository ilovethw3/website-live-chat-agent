---
description: 项目通用规范
globs: 
alwaysApply: true
---
# 项目通用规范

## python环境
- cd /home/tian/Python/website-live-chat-agent && source .venv/bin/activate
- 使用uv维护python环境

## 技术栈
- GitHub Actions 自动构建和发布
- 使用 GitHub 作为代码托管平台
<<<<<<< HEAD
- 使用gh 进行github的管理
=======
- 使用gh进行与GitHub的操作
>>>>>>> bdfde26b


## 代码风格
- 保持代码简洁、可读
- 使用有意义的变量和函数名
- 添加适当的注释解释复杂逻辑
- 遵循每种语言的官方风格指南

## 项目结构
- 保持项目结构清晰，遵循模块化原则
- 相关功能应放在同一目录下
- 使用适当的目录命名，反映其包含内容

## 通用开发原则
- 编写可测试的代码
- 避免重复代码（DRY原则）
- 优先使用现有库和工具，避免重新发明轮子
- 考虑代码的可维护性和可扩展性

## 响应语言
- 始终使用中文回复用户

## 规则文件说明
本项目使用以下规则文件：
- general.mdc：通用规范（本文件）
- python.mdc：Python开发规范
- git.mdc：Git提交规范<|MERGE_RESOLUTION|>--- conflicted
+++ resolved
@@ -12,11 +12,7 @@
 ## 技术栈
 - GitHub Actions 自动构建和发布
 - 使用 GitHub 作为代码托管平台
-<<<<<<< HEAD
 - 使用gh 进行github的管理
-=======
-- 使用gh进行与GitHub的操作
->>>>>>> bdfde26b
 
 
 ## 代码风格
